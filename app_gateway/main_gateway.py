from __future__ import annotations

import json
import os
from datetime import datetime, timedelta
from typing import Optional

import httpx
import jwt
import uvicorn
from fastapi import (
    Depends,
    FastAPI,
    HTTPException,
    Path,
    Query,
    status,
)
from fastapi.security import HTTPAuthorizationCredentials, HTTPBearer
from pydantic import BaseModel
from pydantic_settings import BaseSettings

class Settings(BaseSettings):
    JWT_SECRET: str
    TOKEN_EXPIRE_MINUTES: int

    APP1_URL: str
    APP2_URL: str
<<<<<<< HEAD
    # APP3_URL: str            
=======
    APP3_URL: str
>>>>>>> fd27f43b

    class Config:
        env_file = ".env"
        env_file_encoding = "utf-8"


settings = Settings()
api_users = json.loads(os.getenv("API_USERS", "{}"))

security = HTTPBearer()
app = FastAPI(title="API Gateway")

class UserIn(BaseModel):
    username: str
    password: str

class TokenResponse(BaseModel):
    access_token: str
    token_type: str = "bearer"

class VerifyResponse(BaseModel):
    valid: bool
    username: str

def create_jwt_token(username: str) -> str:
    expire = datetime.utcnow() + timedelta(minutes=settings.TOKEN_EXPIRE_MINUTES)
    to_encode = {"sub": username, "exp": expire}
    return jwt.encode(to_encode, settings.JWT_SECRET, algorithm="HS256")

def verify_jwt(credentials: HTTPAuthorizationCredentials = Depends(security)) -> dict:
    try:
        return jwt.decode(credentials.credentials, settings.JWT_SECRET, algorithms=["HS256"])
    except jwt.PyJWTError:
        raise HTTPException(
            status_code=status.HTTP_401_UNAUTHORIZED,
            detail="Invalid authentication credentials",
        )

@app.post("/api/token", response_model=TokenResponse)
async def login_for_token(user: UserIn):
    if api_users.get(user.username) != user.password:
        raise HTTPException(
            status_code=status.HTTP_401_UNAUTHORIZED,
            detail="Incorrect username or password",
            headers={"WWW-Authenticate": "Bearer"},
        )
    return {"access_token": create_jwt_token(user.username)}


@app.get("/api/verify", response_model=VerifyResponse)
async def verify_token(user=Depends(verify_jwt)):
    return {"valid": True, "username": user.get("sub")}


@app.get("/api/report")
async def proxy_report(
    term: str = Query("введение"),
    start: str = Query("2023-09-01"),
    end: str = Query("2023-10-16"),
    # credentials: HTTPAuthorizationCredentials = Depends(security),
    # user=Depends(verify_jwt)
):
    async with httpx.AsyncClient() as client:
        try:
            resp = await client.get(
                f"{settings.APP1_URL}/report",
                params={"term": term, "start": start, "end": end},
                # headers={"Authorization": f"Bearer {credentials.credentials}"}
            )
        except httpx.RequestError as e:
            raise HTTPException(status_code=status.HTTP_502_BAD_GATEWAY, detail=str(e))

    if resp.status_code != 200:
        raise HTTPException(status_code=resp.status_code, detail=resp.text)
    return resp.json()

@app.get("/api/course-attendance/{course_title}")
async def proxy_course_attendance(
    course_title: str,
    year: Optional[int] = Query(None, description="Academic year"),
    semester: Optional[int] = Query(None, ge=1, le=2, description="Semester (1 or 2)"),
    requirements: Optional[str] = Query(None),
    # credentials: HTTPAuthorizationCredentials = Depends(security),
    # user=Depends(verify_jwt)
):
    params = {k: v for k, v in {"year": year, "semester": semester, "requirements": requirements}.items() if v is not None}

    async with httpx.AsyncClient() as client:
        try:
            resp = await client.get(
                f"{settings.APP2_URL}/api/course-attendance/{course_title}",
                params=params,
                # headers={"Authorization": f"Bearer {credentials.credentials}"}
            )
        except httpx.RequestError as e:
            raise HTTPException(status_code=status.HTTP_502_BAD_GATEWAY, detail=str(e))

    if resp.status_code != 200:
        raise HTTPException(status_code=resp.status_code, detail=resp.text)
    return resp.json()


<<<<<<< HEAD
# # ──────────────────── proxy: App-3 (NEW) ────────────
# @app.get("/api/group-hours/{group_id}")               # ← NEW
# async def proxy_group_hours(
#     group_id: int = Path(..., ge=1, description="ID группы"),
#     # credentials: HTTPAuthorizationCredentials = Depends(security),
#     # user=Depends(verify_jwt)
# ):
#     """
#     Проксирует запрос к Lab-3 Service (app_3) — отчёт по часам лекций.
#     """
#     async with httpx.AsyncClient() as client:
#         try:
#             resp = await client.get(
#                 f"{settings.APP3_URL}/api/group-hours/{group_id}",
#                 # headers={"Authorization": f"Bearer {credentials.credentials}"}
#             )
#         except httpx.RequestError as e:
#             raise HTTPException(status_code=status.HTTP_502_BAD_GATEWAY, detail=str(e))

#     if resp.status_code != 200:
#         raise HTTPException(status_code=resp.status_code, detail=resp.text)
#     return resp.json()


# # ──────────────────── main ──────────────────────────
# if __name__ == "__main__":
#     uvicorn.run(
#         "app_gateway.main_gateway:app",
#         host="127.0.0.1",
#         port=80,
#         workers=1,
#     )
=======
@app.get("/api/group-hours/{group_id}")
async def proxy_group_hours(
    group_id: int = Path(..., ge=1, description="ID группы"),
    # credentials: HTTPAuthorizationCredentials = Depends(security),
    # user=Depends(verify_jwt)
):
    async with httpx.AsyncClient() as client:
        try:
            resp = await client.get(
                f"{settings.APP3_URL}/api/group-hours/{group_id}",
                # headers={"Authorization": f"Bearer {credentials.credentials}"}
            )
        except httpx.RequestError as e:
            raise HTTPException(status_code=status.HTTP_502_BAD_GATEWAY, detail=str(e))

    if resp.status_code != 200:
        raise HTTPException(status_code=resp.status_code, detail=resp.text)
    return resp.json()

if __name__ == "__main__":
    uvicorn.run(
        "app_gateway.main_gateway:app",
        host="127.0.0.1",
        port=80,
        workers=1,
    )
>>>>>>> fd27f43b
<|MERGE_RESOLUTION|>--- conflicted
+++ resolved
@@ -26,11 +26,7 @@
 
     APP1_URL: str
     APP2_URL: str
-<<<<<<< HEAD
-    # APP3_URL: str            
-=======
     APP3_URL: str
->>>>>>> fd27f43b
 
     class Config:
         env_file = ".env"
@@ -132,41 +128,6 @@
         raise HTTPException(status_code=resp.status_code, detail=resp.text)
     return resp.json()
 
-
-<<<<<<< HEAD
-# # ──────────────────── proxy: App-3 (NEW) ────────────
-# @app.get("/api/group-hours/{group_id}")               # ← NEW
-# async def proxy_group_hours(
-#     group_id: int = Path(..., ge=1, description="ID группы"),
-#     # credentials: HTTPAuthorizationCredentials = Depends(security),
-#     # user=Depends(verify_jwt)
-# ):
-#     """
-#     Проксирует запрос к Lab-3 Service (app_3) — отчёт по часам лекций.
-#     """
-#     async with httpx.AsyncClient() as client:
-#         try:
-#             resp = await client.get(
-#                 f"{settings.APP3_URL}/api/group-hours/{group_id}",
-#                 # headers={"Authorization": f"Bearer {credentials.credentials}"}
-#             )
-#         except httpx.RequestError as e:
-#             raise HTTPException(status_code=status.HTTP_502_BAD_GATEWAY, detail=str(e))
-
-#     if resp.status_code != 200:
-#         raise HTTPException(status_code=resp.status_code, detail=resp.text)
-#     return resp.json()
-
-
-# # ──────────────────── main ──────────────────────────
-# if __name__ == "__main__":
-#     uvicorn.run(
-#         "app_gateway.main_gateway:app",
-#         host="127.0.0.1",
-#         port=80,
-#         workers=1,
-#     )
-=======
 @app.get("/api/group-hours/{group_id}")
 async def proxy_group_hours(
     group_id: int = Path(..., ge=1, description="ID группы"),
@@ -182,9 +143,6 @@
         except httpx.RequestError as e:
             raise HTTPException(status_code=status.HTTP_502_BAD_GATEWAY, detail=str(e))
 
-    if resp.status_code != 200:
-        raise HTTPException(status_code=resp.status_code, detail=resp.text)
-    return resp.json()
 
 if __name__ == "__main__":
     uvicorn.run(
@@ -193,4 +151,3 @@
         port=80,
         workers=1,
     )
->>>>>>> fd27f43b
